--- conflicted
+++ resolved
@@ -14,7 +14,6 @@
 from enterprise import constants as const
 
 from enterprise_extensions import model_utils
-<<<<<<< HEAD
 
 # Extra model components not part of base enterprise ####
 
@@ -1741,25 +1740,6 @@
 
 def model_singlepsr_noise(psr, tm_var=False, tm_linear=False, tmparam_list=None,
                           red_var=False, psd='powerlaw', red_select=None,
-=======
-from enterprise_extensions import deterministic
-from enterprise_extensions.timing import timing_block
-from enterprise_extensions.blocks import (white_noise_block, red_noise_block,
-                                          dm_noise_block,
-                                          chromatic_noise_block,
-                                          common_red_noise_block)
-from enterprise_extensions.chromatic.solar_wind import solar_wind_block
-from enterprise_extensions import chromatic as chrom
-from enterprise_extensions import dropout as do
-"""
-PTA models from paper
-"""
-
-
-def model_singlepsr_noise(psr, tm_var=False, tm_linear=False,
-                          tmparam_list=None,
-                          red_var=True, psd='powerlaw', red_select=None,
->>>>>>> 1c50345e
                           noisedict=None, tm_svd=False, tm_norm=True,
                           white_vary=True, components=30, upper_limit=False,
                           wideband=False, gamma_val=None, dm_var=False,
