--- conflicted
+++ resolved
@@ -566,11 +566,7 @@
                   tm_svd=False, tm_norm=True, noisedict=None, white_vary=False,
                   Tspan=None, modes=None, wgts=None, logfreq=False, nmodes_log=10,
                   common_psd='powerlaw', common_components=30, gamma_common=None,
-<<<<<<< HEAD
-                  orf=None, upper_limit_common=None, upper_limit=False,
-=======
                   orf='crn', upper_limit_common=None, upper_limit=False,
->>>>>>> 8c2b5b00
                   red_var=True, red_psd='powerlaw', red_components=30, upper_limit_red=None,
                   red_select=None, red_breakflat=False, red_breakflat_fq=None,
                   bayesephem=False, be_type='setIII_1980', is_wideband=False, use_dmdata=False,
